use bitmaps::{Bitmap, Bits, BitsImpl, Iter as BitmapIter};

use super::SparseChunk;

/// An iterator over references to the elements of a `SparseChunk`.
<<<<<<< HEAD
pub struct Iter<'a, A, const N: usize>
where
    BitsImpl<N>: Bits,
{
=======
#[derive(Debug, Clone)]
pub struct Iter<'a, A, N: Bits + ChunkLength<A>> {
>>>>>>> 4c814c17
    pub(crate) indices: BitmapIter<'a, N>,
    pub(crate) chunk: &'a SparseChunk<A, N>,
}

impl<'a, A, const N: usize> Iterator for Iter<'a, A, N>
where
    BitsImpl<N>: Bits,
{
    type Item = &'a A;

    fn next(&mut self) -> Option<Self::Item> {
        self.indices.next().map(|index| &self.chunk.values()[index])
    }

    fn size_hint(&self) -> (usize, Option<usize>) {
        (0, Some(SparseChunk::<A, N>::CAPACITY))
    }
}

/// An iterator over mutable references to the elements of a `SparseChunk`.
pub struct IterMut<'a, A, const N: usize>
where
    BitsImpl<N>: Bits,
{
    pub(crate) bitmap: Bitmap<N>,
    pub(crate) chunk: &'a mut SparseChunk<A, N>,
}

impl<'a, A, const N: usize> Iterator for IterMut<'a, A, N>
where
    BitsImpl<N>: Bits,
{
    type Item = &'a mut A;

    fn next(&mut self) -> Option<Self::Item> {
        if let Some(index) = self.bitmap.first_index() {
            self.bitmap.set(index, false);
            unsafe {
                let p: *mut A = &mut self.chunk.values_mut()[index];
                Some(&mut *p)
            }
        } else {
            None
        }
    }

    fn size_hint(&self) -> (usize, Option<usize>) {
        (0, Some(SparseChunk::<A, N>::CAPACITY))
    }
}

/// A draining iterator over the elements of a `SparseChunk`.
///
/// "Draining" means that as the iterator yields each element, it's removed from
/// the `SparseChunk`. When the iterator terminates, the chunk will be empty.
pub struct Drain<A, const N: usize>
where
    BitsImpl<N>: Bits,
{
    pub(crate) chunk: SparseChunk<A, N>,
}

impl<'a, A, const N: usize> Iterator for Drain<A, N>
where
    BitsImpl<N>: Bits,
{
    type Item = A;

    fn next(&mut self) -> Option<Self::Item> {
        self.chunk.pop()
    }

    fn size_hint(&self) -> (usize, Option<usize>) {
        let len = self.chunk.len();
        (len, Some(len))
    }
}

/// An iterator over `Option`s of references to the elements of a `SparseChunk`.
///
/// Iterates over every index in the `SparseChunk`, from zero to its full capacity,
/// returning an `Option<&A>` for each index.
pub struct OptionIter<'a, A, const N: usize>
where
    BitsImpl<N>: Bits,
{
    pub(crate) index: usize,
    pub(crate) chunk: &'a SparseChunk<A, N>,
}

impl<'a, A, const N: usize> Iterator for OptionIter<'a, A, N>
where
    BitsImpl<N>: Bits,
{
    type Item = Option<&'a A>;

    fn next(&mut self) -> Option<Self::Item> {
        if self.index < N {
            let result = self.chunk.get(self.index);
            self.index += 1;
            Some(result)
        } else {
            None
        }
    }

    fn size_hint(&self) -> (usize, Option<usize>) {
        (
            SparseChunk::<A, N>::CAPACITY - self.index,
            Some(SparseChunk::<A, N>::CAPACITY - self.index),
        )
    }
}

/// An iterator over `Option`s of mutable references to the elements of a `SparseChunk`.
///
/// Iterates over every index in the `SparseChunk`, from zero to its full capacity,
/// returning an `Option<&mut A>` for each index.
pub struct OptionIterMut<'a, A, const N: usize>
where
    BitsImpl<N>: Bits,
{
    pub(crate) index: usize,
    pub(crate) chunk: &'a mut SparseChunk<A, N>,
}

impl<'a, A, const N: usize> Iterator for OptionIterMut<'a, A, N>
where
    BitsImpl<N>: Bits,
{
    type Item = Option<&'a mut A>;

    fn next(&mut self) -> Option<Self::Item> {
        if self.index < N {
            let result = if self.chunk.map.get(self.index) {
                unsafe {
                    let p: *mut A = &mut self.chunk.values_mut()[self.index];
                    Some(Some(&mut *p))
                }
            } else {
                Some(None)
            };
            self.index += 1;
            result
        } else {
            None
        }
    }

    fn size_hint(&self) -> (usize, Option<usize>) {
        (
            SparseChunk::<A, N>::CAPACITY - self.index,
            Some(SparseChunk::<A, N>::CAPACITY - self.index),
        )
    }
}

/// A draining iterator over `Option`s of the elements of a `SparseChunk`.
///
/// Iterates over every index in the `SparseChunk`, from zero to its full capacity,
/// returning an `Option<A>` for each index.
pub struct OptionDrain<A, const N: usize>
where
    BitsImpl<N>: Bits,
{
    pub(crate) index: usize,
    pub(crate) chunk: SparseChunk<A, N>,
}

impl<'a, A, const N: usize> Iterator for OptionDrain<A, N>
where
    BitsImpl<N>: Bits,
{
    type Item = Option<A>;

    fn next(&mut self) -> Option<Self::Item> {
        if self.index < N {
            let result = self.chunk.remove(self.index);
            self.index += 1;
            Some(result)
        } else {
            None
        }
    }

    fn size_hint(&self) -> (usize, Option<usize>) {
        (
            SparseChunk::<A, N>::CAPACITY - self.index,
            Some(SparseChunk::<A, N>::CAPACITY - self.index),
        )
    }
}

#[cfg(test)]
mod test {
    use super::*;
    use std::iter::FromIterator;

    #[test]
    fn iter() {
        let vec: Vec<Option<usize>> =
            Vec::from_iter((0..64).map(|i| if i % 2 == 0 { Some(i) } else { None }));
        let chunk: SparseChunk<usize, 64> = vec.iter().cloned().collect();
        let vec: Vec<usize> = vec
            .iter()
            .cloned()
            .filter(|v| v.is_some())
            .map(|v| v.unwrap())
            .collect();
        assert!(vec.iter().eq(chunk.iter()));
    }

    #[test]
    fn iter_mut() {
        let vec: Vec<Option<usize>> =
            Vec::from_iter((0..64).map(|i| if i % 2 == 0 { Some(i) } else { None }));
        let mut chunk: SparseChunk<_, 64> = vec.iter().cloned().collect();
        let mut vec: Vec<usize> = vec
            .iter()
            .cloned()
            .filter(|v| v.is_some())
            .map(|v| v.unwrap())
            .collect();
        assert!(vec.iter_mut().eq(chunk.iter_mut()));
    }

    #[test]
    fn drain() {
        let vec: Vec<Option<usize>> =
            Vec::from_iter((0..64).map(|i| if i % 2 == 0 { Some(i) } else { None }));
        let chunk: SparseChunk<_, 64> = vec.iter().cloned().collect();
        let vec: Vec<usize> = vec
            .iter()
            .cloned()
            .filter(|v| v.is_some())
            .map(|v| v.unwrap())
            .collect();
        assert!(vec.into_iter().eq(chunk.into_iter()));
    }

    #[test]
    fn option_iter() {
        let vec: Vec<Option<usize>> =
            Vec::from_iter((0..64).map(|i| if i % 2 == 0 { Some(i) } else { None }));
        let chunk: SparseChunk<_, 64> = vec.iter().cloned().collect();
        assert!(vec
            .iter()
            .cloned()
            .eq(chunk.option_iter().map(|v| v.cloned())));
    }

    #[test]
    fn option_iter_mut() {
        let vec: Vec<Option<usize>> =
            Vec::from_iter((0..64).map(|i| if i % 2 == 0 { Some(i) } else { None }));
        let mut chunk: SparseChunk<_, 64> = vec.iter().cloned().collect();
        assert!(vec
            .iter()
            .cloned()
            .eq(chunk.option_iter_mut().map(|v| v.cloned())));
    }

    #[test]
    fn option_drain() {
        let vec: Vec<Option<usize>> =
            Vec::from_iter((0..64).map(|i| if i % 2 == 0 { Some(i) } else { None }));
        let chunk: SparseChunk<_, 64> = vec.iter().cloned().collect();
        assert!(vec.iter().cloned().eq(chunk.option_drain()));
    }
}<|MERGE_RESOLUTION|>--- conflicted
+++ resolved
@@ -3,15 +3,11 @@
 use super::SparseChunk;
 
 /// An iterator over references to the elements of a `SparseChunk`.
-<<<<<<< HEAD
+#[derive(Debug, Clone)]
 pub struct Iter<'a, A, const N: usize>
 where
     BitsImpl<N>: Bits,
 {
-=======
-#[derive(Debug, Clone)]
-pub struct Iter<'a, A, N: Bits + ChunkLength<A>> {
->>>>>>> 4c814c17
     pub(crate) indices: BitmapIter<'a, N>,
     pub(crate) chunk: &'a SparseChunk<A, N>,
 }
